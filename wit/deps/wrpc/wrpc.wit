--- conflicted
+++ resolved
@@ -1,12 +1,7 @@
 package wasi:wrpc@0.1.0-draft;
 
 interface types {
-<<<<<<< HEAD
-
-
-=======
     /// A serialized request to a wRPC server.
->>>>>>> 302453d0
     type request = list<u8>;
 
     /// A serialized response from a wRPC server.
@@ -18,15 +13,7 @@
 /// A psuedo-wRPC Client interface that can be used to make requests to a wRPC server.
 /// 
 interface client {
-<<<<<<< HEAD
-    use types.{ request, response};
-
-    resource error {
-        trace: func() -> string;    
-    }
-=======
     use types.{identifier, request, response};
->>>>>>> 302453d0
 
     /// Error type that can be returned by implementing runtime. The runtime should provide a 
     /// trace of the error.
@@ -43,15 +30,9 @@
 
 /// A psuedo-wRPC Server interface that can be used to serve wRPC clients (above).
 interface server {
-<<<<<<< HEAD
-    use types.{request, response, server-configuration};
-
-        /// Errors that can be returned by the server.
-=======
     use types.{identifier, request, response};
 
     /// Errors that can be returned by the server.
->>>>>>> 302453d0
     variant error {
         /// The request was invalid.
         invalid-request,
@@ -59,8 +40,6 @@
         /// Some implementation-specific error occurred.
         other(string)
     }
-<<<<<<< HEAD
-=======
 
     /// Configuration includes a required list of channels the guest is subscribing to, and an optional list of extensions key-value pairs 
     /// (e.g., partitions/offsets to read from in Kafka/EventHubs, QoS etc.).
@@ -68,7 +47,6 @@
         identifier: identifier,
         // extensions: option<list<tuple<string, string>>>
     }
->>>>>>> 302453d0
 
     /// Configure is called by the runtime to get the server's runtime configuration.
     /// At present, this consists of the server's `identifier` as used by the Client 
